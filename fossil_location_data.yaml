--- conflicted
+++ resolved
@@ -19,7 +19,6 @@
   description: Location where fossils might be found
   footprint:
     type: circle
-<<<<<<< HEAD
     radius: 0.5
     height: 0.1
   nav_poses:
@@ -33,9 +32,6 @@
         type: parent
         padding: 0.0
   color: [0, 1, 0]
-=======
-    radius: 0.3
-  height: 0.0
 
 fossil_site_box:
   footprint:
@@ -43,8 +39,10 @@
     dims: [0.3, 0.3]
     height: 0.5
   nav_poses:
-    - [-0.5, 0, 0]
-    - [0.5, 0, 3.14]
+    - [-0.5, 0, 0]     # left
+    - [0.5, 0, 3.14]   # right
+    - [0, 0.5, -1.57]  # above
+    - [0, -0.5, 1.57]  # below
   locations:
     - name: "ground"
       footprint:
@@ -81,5 +79,4 @@
       footprint:
         type: parent
         padding: 0
-  color: green
->>>>>>> 49f1f415
+  color: green